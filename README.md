# manta-indexer

<<<<<<< HEAD
## Relaying part

use jsonrpsee framework, and it's organized by method name.
we will rewrite all rpc api that subx contains.

*[State API](https://github.com/paritytech/substrate/blob/master/client/rpc-api/src/state/mod.rs)*

+ [x] state_call
+ [x] ~~state_getKeys(duplicated)~~
+ [x] state_getPairs
+ [x] state_getKeysPaged
+ [x] state_getStorage
+ [x] state_getStorageHash
+ [x] state_getStorageSize
+ [x] state_getMetadata
+ [x] state_getRuntimeVersion
+ [x] state_queryStorage
+ [x] state_queryStorageAt
+ [ ] state_getReadProof(block by upstream compiling)
+ [x] state_subscribeStorage
+ [x] state_subscribeRuntimeVersion
+ [x] state_traceBlock

*[System API](https://github.com/paritytech/substrate/blob/master/client/rpc-api/src/system/mod.rs#L33)*

+ [x] system_name
+ [x] system_version
+ [x] system_chain
+ [ ] system_chainType(block by upstream compiling)
+ [ ] system_properties(block by upstream compiling)
+ [x] system_health
+ [x] system_localPeerId
+ [x] system_localListenAddresses
+ [ ] system_peers(block by upstream compiling)
+ [ ] system_unstable_networkState
+ [x] system_addReservedPeer
+ [x] system_removeReservedPeer
+ [x] system_reservedPeers
+ [ ] system_nodeRoles(block by upstream compiling)
+ [ ] system_syncState(block by upstream compiling)
+ [x] system_addLogFilter
+ [x] system_resetLogFilter

*[Chain API](https://github.com/paritytech/substrate/blob/master/client/rpc-api/src/chain/mod.rs#L27)*

+ [x] chain_getHeader
+ [ ] chain_getBlock(block by upstream compiling)
+ [x] chain_getBlockHash
+ [x] chain_getFinalizedHead
+ [x] chain_subscribeAllHeads
+ [x] chain_subscribeNewHeads
+ [x] chain_subscribeFinalizedHeads

*[Author API](https://github.com/paritytech/substrate/blob/master/client/rpc-api/src/author/mod.rs#L30)*

+ [x] author_submitExtrinsic
+ [x] author_insertKey
+ [x] author_rotateKeys
+ [x] author_hasSessionKeys
+ [x] author_hasKey
+ [x] author_pendingExtrinsics
+ [ ] author_removeExtrinsic(block by upstream compiling)
+ [ ] author_submitAndWatchExtrinsic(block by upstream compiling)
=======
## sqlx-cli
- Install [sqlx-cli]() for creating db or migration.
```shell
cargo install sqlx-cli
```

## Deployment
- Create db
```shell
sqlx db create
```

- Run db migrations
```shell
sqlx migrate run
```

## Testing
- Create db
```shell
sqlx db create
```

- Run db migrations
```shell
sqlx migrate run
```

- Run tests
```shell
cargo t
```
>>>>>>> cb4fcf4c
<|MERGE_RESOLUTION|>--- conflicted
+++ resolved
@@ -1,6 +1,5 @@
 # manta-indexer
 
-<<<<<<< HEAD
 ## Relaying part
 
 use jsonrpsee framework, and it's organized by method name.
@@ -64,7 +63,8 @@
 + [x] author_pendingExtrinsics
 + [ ] author_removeExtrinsic(block by upstream compiling)
 + [ ] author_submitAndWatchExtrinsic(block by upstream compiling)
-=======
+
+## Indexer Part
 ## sqlx-cli
 - Install [sqlx-cli]() for creating db or migration.
 ```shell
@@ -96,5 +96,4 @@
 - Run tests
 ```shell
 cargo t
-```
->>>>>>> cb4fcf4c
+```