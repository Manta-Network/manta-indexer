--- conflicted
+++ resolved
@@ -49,11 +49,7 @@
 tokio = { version = "1.21", features = ["rt", "macros", "sync", "rt-multi-thread"] }
 tokio-stream = "0.1.11"
 toml = "0.5"
-<<<<<<< HEAD
-once_cell = "1.16"
 base64 = "0.13"
-=======
->>>>>>> 922e9386
 
 [dev-dependencies]
 criterion = "0.4.0"
