{
  "name": "indexer-test",
  "version": "1.0.0",
  "main": "dist/index.js",
  "repository": "https://github.com/Manta-Network/manta-indexer.git",
  "license": "GPL-3.0",
  "private": true,
  "scripts": {
    "lint:write": "prettier --write .",
    "debug": "tsc --project ./ && node dist/test-indexer.js",
    "mint": "tsc --project ./ && node dist/mint-private-coins.js",
    "test-relayer": "mocha --timeout 60000 --reporter-options maxDiffSize=8192000 -r ts-node/register src/test-rpc-relaying.ts",
<<<<<<< HEAD
    "test-indexer": "mocha --timeout 60000 --reporter-options maxDiffSize=8192000 -r ts-node/register src/test-indexer.ts",
    "block-production": "mocha --timeout 60000 -r ts-node/register src/check-bp.ts"
=======
    "block-production": "mocha --timeout 60000 -r ts-node/register src/check-bp.ts",
    "stress-test": "mocha --timeout 120000 -r ts-node/register src/stress-test.ts"
>>>>>>> 4442e5ac
  },
  "dependencies": {
    "@polkadot/api": "^9.6.1",
    "@polkadot/api-derive": "^9.6.1",
    "@polkadot/keyring": "^10.1.11",
    "@polkadot/types": "^9.6.1",
    "@polkadot/util": "^10.1.11",
    "@polkadot/util-crypto": "^10.1.11",
    "@types/chai": "^4.3.3",
    "@types/mocha": "^10.0.0",
    "chai": "^4.3.6",
    "mocha": "^10.1.0"
  },
  "mocha": {
    "require": [
      "ts-node/register"
    ]
  },
  "devDependencies": {
    "prettier": "^2.4.1",
    "ts-node": "^10.4.0",
    "typescript": "^4.4.4"
  }
}<|MERGE_RESOLUTION|>--- conflicted
+++ resolved
@@ -10,13 +10,9 @@
     "debug": "tsc --project ./ && node dist/test-indexer.js",
     "mint": "tsc --project ./ && node dist/mint-private-coins.js",
     "test-relayer": "mocha --timeout 60000 --reporter-options maxDiffSize=8192000 -r ts-node/register src/test-rpc-relaying.ts",
-<<<<<<< HEAD
     "test-indexer": "mocha --timeout 60000 --reporter-options maxDiffSize=8192000 -r ts-node/register src/test-indexer.ts",
-    "block-production": "mocha --timeout 60000 -r ts-node/register src/check-bp.ts"
-=======
     "block-production": "mocha --timeout 60000 -r ts-node/register src/check-bp.ts",
     "stress-test": "mocha --timeout 120000 -r ts-node/register src/stress-test.ts"
->>>>>>> 4442e5ac
   },
   "dependencies": {
     "@polkadot/api": "^9.6.1",
