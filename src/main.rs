// Copyright 2020-2022 Manta Network.
// This file is part of Manta.
//
// Manta is free software: you can redistribute it and/or modify
// it under the terms of the GNU General Public License as published by
// the Free Software Foundation, either version 3 of the License, or
// (at your option) any later version.
//
// Manta is distributed in the hope that it will be useful,
// but WITHOUT ANY WARRANTY; without even the implied warranty of
// MERCHANTABILITY or FITNESS FOR A PARTICULAR PURPOSE.  See the
// GNU General Public License for more details.
//
// You should have received a copy of the GNU General Public License
// along with Manta.  If not, see <http://www.gnu.org/licenses/>.

use anyhow::Result;
use relaying::relay_server;

mod constants;
mod db;
mod errors;
mod ledger_sync;
mod logger;
<<<<<<< HEAD
mod pull_service;
mod sync;
=======
mod relay;
>>>>>>> cb4fcf4c
mod types;
mod utils;
mod relaying;

pub use errors::*;

#[tokio::main(flavor = "multi_thread", worker_threads = 8)]
async fn main() -> Result<()> {
    // initialize logger
    // utils::init_logger();
    log4rs::init_file("conf/log.yaml", Default::default())?;

<<<<<<< HEAD
    relay_server::start_relayer_server().await?;
=======
    let _ = crate::ledger_sync::MantaPayIndexerServer::start_server().await;
>>>>>>> cb4fcf4c
    futures::future::pending().await
}<|MERGE_RESOLUTION|>--- conflicted
+++ resolved
@@ -22,15 +22,9 @@
 mod errors;
 mod ledger_sync;
 mod logger;
-<<<<<<< HEAD
-mod pull_service;
-mod sync;
-=======
-mod relay;
->>>>>>> cb4fcf4c
+mod relaying;
 mod types;
 mod utils;
-mod relaying;
 
 pub use errors::*;
 
@@ -40,10 +34,8 @@
     // utils::init_logger();
     log4rs::init_file("conf/log.yaml", Default::default())?;
 
-<<<<<<< HEAD
+    // todo, merge both rpc services into one rpc handler
     relay_server::start_relayer_server().await?;
-=======
     let _ = crate::ledger_sync::MantaPayIndexerServer::start_server().await;
->>>>>>> cb4fcf4c
     futures::future::pending().await
 }