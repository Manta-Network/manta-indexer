--- conflicted
+++ resolved
@@ -93,7 +93,13 @@
     pub shard_index: u8,
     pub utxo_index: i64, // sqlite doesn't support u64
     pub utxo: Vec<u8>,
-<<<<<<< HEAD
+    pub full_incoming_note: Vec<u8>,
+}
+
+#[derive(Debug, Clone, Eq, PartialEq, Serialize, Deserialize, sqlx::FromRow)]
+pub struct Nullifier {
+    pub nullifier_commitment: Vec<u8>,
+    pub outgoing_note: Vec<u8>,
 }
 
 /// `DensePullResponse` is the dense design of raw `PullResponse`.
@@ -149,13 +155,4 @@
             should_continue: raw.should_continue,
         }
     }
-=======
-    pub full_incoming_note: Vec<u8>,
-}
-
-#[derive(Debug, Clone, Eq, PartialEq, Serialize, Deserialize, sqlx::FromRow)]
-pub struct Nullifier {
-    pub nullifier_commitment: Vec<u8>,
-    pub outgoing_note: Vec<u8>,
->>>>>>> 922e9386
 }