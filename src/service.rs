--- conflicted
+++ resolved
@@ -16,11 +16,8 @@
 
 use crate::constants::MEGABYTE;
 use crate::indexer::{MantaPayIndexerApiServer, MantaPayIndexerServer};
-<<<<<<< HEAD
 use crate::indexer::{MAX_RECEIVERS, MAX_SENDERS};
-=======
 use crate::monitoring::IndexerMiddleware;
->>>>>>> 4442e5ac
 use crate::relayer::{
     relay_server::{MantaRelayApiServer, MantaRpcRelayServer},
     WsServerConfig,
@@ -36,14 +33,10 @@
     let config = crate::utils::read_config()?;
     let full_node = config["indexer"]["configuration"]["full_node"]
         .as_str()
-<<<<<<< HEAD
-        .ok_or(crate::IndexerError::WrongConfig)?;
+        .ok_or(crate::errors::IndexerError::WrongConfig)?;
     let rpc_method = config["indexer"]["configuration"]["rpc_method"]
         .as_str()
-        .ok_or(crate::IndexerError::WrongConfig)?;
-=======
         .ok_or(crate::errors::IndexerError::WrongConfig)?;
->>>>>>> 4442e5ac
     let pool_size = config["db"]["configuration"]["pool_size"]
         .as_integer()
         .ok_or(crate::errors::IndexerError::WrongConfig)? as u32;
@@ -59,27 +52,20 @@
 
     let port = config["indexer"]["configuration"]["port"]
         .as_integer()
-<<<<<<< HEAD
-        .ok_or(crate::IndexerError::WrongConfig)?;
-    let frequency = config["indexer"]["configuration"]["frequency"]
-        .as_integer()
-        .ok_or(crate::IndexerError::WrongConfig)? as u64;
-=======
         .ok_or(crate::errors::IndexerError::WrongConfig)?;
     let monitor_port = config["indexer"]["configuration"]["prometheus_port"]
         .as_integer()
         .ok_or(crate::errors::IndexerError::WrongConfig)?;
     let frequency = config["indexer"]["configuration"]["frequency"]
         .as_integer()
-        .ok_or(crate::errors::IndexerError::WrongConfig)?;
-    if frequency >= FULL_NODE_BLOCK_GEN_INTERVAL_SEC as i64 {
+        .ok_or(crate::errors::IndexerError::WrongConfig)? as u64;
+    if frequency >= FULL_NODE_BLOCK_GEN_INTERVAL_SEC as u64 {
         bail!(
             "frequency config({}) is larger than limit({})",
             frequency,
             FULL_NODE_BLOCK_GEN_INTERVAL_SEC
         );
     }
->>>>>>> 4442e5ac
 
     // create relay rpc handler
     let relayer_rpc = MantaRpcRelayServer::new(full_node).await?;
@@ -112,13 +98,12 @@
     let _addr = server.local_addr()?;
     let handle = server.start(module)?;
 
-<<<<<<< HEAD
     // start syncing shards job
     let ws_client = crate::utils::create_ws_client(full_node).await?;
     // ensure the full node has this rpc method.
     crate::utils::is_the_rpc_methods_existed(&ws_client, rpc_method)
         .await
-        .map_err(|_| crate::IndexerError::RpcMethodNotExists)?;
+        .map_err(|_| crate::errors::IndexerError::RpcMethodNotExists)?;
 
     crate::indexer::sync::start_sync_shards_job(
         &ws_client,
@@ -128,9 +113,7 @@
     )
     .await?;
 
-=======
     let prometheus_addr = format!("127.0.0.1:{}", monitor_port);
     prometheus_exporter::start(prometheus_addr.parse()?)?;
->>>>>>> 4442e5ac
     Ok(handle)
 }