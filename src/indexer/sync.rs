--- conflicted
+++ resolved
@@ -35,13 +35,8 @@
 pub async fn synchronize_shards(
     ws: &WsClient,
     next_checkpoint: &Checkpoint,
-<<<<<<< HEAD
-    max_sender_count: u64,
-    max_receiver_count: u64,
-=======
     mut max_sender_count: u64,
     mut max_receiver_count: u64,
->>>>>>> 1fc0efa5
 ) -> Result<PullResponse> {
     if max_receiver_count > super::MAX_RECEIVERS || max_sender_count > super::MAX_SENDERS {
         max_receiver_count = super::MAX_RECEIVERS;
@@ -373,12 +368,8 @@
         let pool = pool.unwrap();
 
         let mut sum = 0f32;
-<<<<<<< HEAD
-        for _i in 0..3 {
-=======
         let times = 5;
         for _i in 0..times {
->>>>>>> 1fc0efa5
             sum += pull_ledger_diff_from_sqlite(&pool).await.unwrap();
         }
         println!("time cost: {} second", sum / times as f32);
@@ -387,7 +378,6 @@
     #[tokio::test]
     #[ignore = "todo, use Georgi's stress test to generate related utxos."]
     async fn bench_pull_shards_from_local_node() {
-<<<<<<< HEAD
         let mut i_sum = 0f32;
         let mut f_sum = 0f32;
         let indexer = "ws://127.0.0.1:7788";
@@ -402,14 +392,6 @@
             f_sum += pull_ledger_diff_from_local_node(full_node).await.unwrap();
         }
         println!("full node time cost: {} second", f_sum / times as f32);
-=======
-        let mut sum = 0f32;
-        let times = 1;
-        for _i in 0..times {
-            sum += pull_ledger_diff_from_local_node().await.unwrap();
-        }
-        println!("time cost: {} second", sum / times as f32);
->>>>>>> 1fc0efa5
     }
 
     #[tokio::test]
