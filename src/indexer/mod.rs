--- conflicted
+++ resolved
@@ -14,11 +14,8 @@
 // You should have received a copy of the GNU General Public License
 // along with Manta.  If not, see <http://www.gnu.org/licenses/>.
 
-<<<<<<< HEAD
+use crate::types::{Checkpoint, PullResponse};
 use crate::types::{DensePullResponse, PullResponse};
-=======
-use crate::types::{Checkpoint, PullResponse};
->>>>>>> 922e9386
 use jsonrpsee::{
     core::{async_trait, error::Error as JsonRpseeError, RpcResult},
     proc_macros::rpc,
